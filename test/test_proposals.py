--- conflicted
+++ resolved
@@ -77,8 +77,6 @@
         print self.mvcauchycov(2)
         t2 = time()
 
-<<<<<<< HEAD
-=======
     def test_cauchy(self):
 
         nsamples = 100000
@@ -115,7 +113,6 @@
         print self.mvcauchycov(2)
         t2 = time()
 
->>>>>>> 511a1e22
         print t2-t1, t1-t0
 
 if __name__ == '__main__':
