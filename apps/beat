#!/usr/bin/env python
import os
from os.path import join as pjoin

# disable internal blas parallelisation as we parallelise over chains
os.environ["OMP_NUM_THREADS"] = "1"

import logging
import sys
import copy
import shutil

from optparse import OptionParser

from beat import heart, config, utility, inputf, plotting
from beat.models import load_model, Stage, estimate_hypers, sample
from beat.backend import TextChain 
from beat.sampler import SamplingHistory
from beat.sources import MTSourceWithMagnitude
from beat.utility import list2string

from pyrocko import model, util
from pyrocko.trace import snuffle
from pyrocko.gf import LocalEngine

from pyrocko.guts import load, dump


logger = logging.getLogger('beat')


km = 1000.


def d2u(d):
    return dict((k.replace('-', '_'), v) for (k, v) in d.iteritems())


subcommand_descriptions = {
    'init':           'create a new EQ model project, use only event'
                      ' name to skip catalog search',
    'import':         'import data or results, from external format or '
                      'modeling results, respectively',
    'update':         'update configuration file',
    'sample':         'sample the solution space of the problem',
    'build_gfs':      'build GF stores',
    'clone':          'clone EQ model project into new directory',
    'plot':           'plot specified setups or results',
    'check':          'check setup specific requirements',
    'summarize':      'collect results and create statistics',
    'export':         'export waveforms and displacement maps of'
                      ' specific solution(s)',
}

subcommand_usages = {
    'init':          'init <event_name> <event_date "YYYY-MM-DD"> '
                     '[options]',
    'import':        'import <event_name> [options]',
    'update':        'update <event_name> [options]',
    'sample':        'sample <event_name> [options]',
    'build_gfs':     'build_gfs <event_name> [options]',
    'clone':         'clone <event_name> <cloned_event_name> [options]',
    'plot':          'plot <event_name> <plot_type> [options]',
    'check':         'check <event_name> [options]',
    'summarize':     'summarize <event_name> [options]',
    'export':        'export <event_name> [options]',
}

subcommands = subcommand_descriptions.keys()

program_name = 'beat'

usage = program_name + ''' <subcommand> <arguments> ... [options]
BEAT: Bayesian earthquake analysis tool
 Version 1.0beta
author: Hannes Vasyuara-Bathke
email: hannes.vasyura-bathke@kaust.edu.sa

Subcommands:

    init            %(init)s
    clone           %(clone)s
    import          %(import)s
    update          %(update)s
    build_gfs       %(build_gfs)s
    sample          %(sample)s
    summarize       %(summarize)s
    export          %(export)s
    plot            %(plot)s
    check           %(check)s

To get further help and a list of available options for any subcommand run:

    beat <subcommand> --help

''' % d2u(subcommand_descriptions)


nargs_dict = {
    'init': 2,
    'clone': 2,
    'plot': 2,
    'import': 1,
    'update': 1,
    'build_gfs': 1,
    'sample': 1,
    'check': 1,
    'summarize': 1,
    'export': 1,
}

mode_choices = ['geometry', 'ffi']
supported_geodetic_formats = ['matlab', 'ascii', 'kite']
supported_samplers = ['SMC', 'Metropolis', 'PT']


def add_common_options(parser):
    parser.add_option(
        '--loglevel',
        action='store',
        dest='loglevel',
        type='choice',
        choices=('critical', 'error', 'warning', 'info', 'debug'),
        default='info',
        help='set logger level to '
             '"critical", "error", "warning", "info", or "debug". '
             'Default is "%default".')


def get_project_directory(args, options, nargs=1, popflag=False):

    larg = len(args)

    if larg == nargs - 1:
        project_dir = os.getcwd()
    elif larg == nargs:
        if popflag:
            name = args.pop(0)
        else:
            name = args[0]
        project_dir = pjoin(os.path.abspath(options.main_path), name)
    else:
        project_dir = os.getcwd()

    return project_dir


def process_common_options(options, project_dir):
    util.ensuredir(project_dir)
    utility.setup_logging(
        project_dir, options.loglevel, logfilename='BEAT_log.txt')


def die(message, err=''):
    sys.exit('%s: error: %s \n %s' % (program_name, message, err))


def cl_parse(command, args, setup=None, details=None):
    usage = subcommand_usages[command]
    descr = subcommand_descriptions[command]

    if isinstance(usage, basestring):
        usage = [usage]

    susage = '%s %s' % (program_name, usage[0])
    for s in usage[1:]:
        susage += '\n%s%s %s' % (' ' * 7, program_name, s)

    description = descr[0].upper() + descr[1:] + '.'

    if details:
        description = description + ' %s' % details

    parser = OptionParser(usage=susage, description=description)

    if setup:
        setup(parser)

    add_common_options(parser)
    (options, args) = parser.parse_args(args)
    project_dir = get_project_directory(args, options, nargs_dict[command])
    process_common_options(options, project_dir)
    return parser, options, args


def load_config(fn):
    try:
        config = load(filename=fn)
        assert isinstance(config, config.BEATconfig)

    except IOError:
        die('cannot load BEAT config from file: %s' % fn)

    return config


def list_callback(option, opt, value, parser):
    out = [ival.lstrip() for ival in value.split(',')]
    setattr(parser.values, option.dest, out)


def command_init(args):

    def setup(parser):

        parser.add_option(
            '--min_mag', dest='min_mag', type=float,
            default=6.,
            help='Minimum Mw for event, for catalog search.'
                 ' Default: "6.0"')

        parser.add_option(
            '--main_path', dest='main_path', type='string',
            default='./',
            help='Main path (absolute) for creating directory structure.'
                 '  Default: current directory ./')

        parser.add_option(
            '--datatypes',
            default=['geodetic'], type='string',
            action='callback', callback=list_callback,
            help='Datatypes to include in the setup; "geodetic, seismic".')

        parser.add_option(
            '--mode', dest='mode',
            choices=mode_choices,
            default='geometry',
            help='Inversion problem to solve; %s Default: "geometry"' %
                 list2string(mode_choices))

        parser.add_option(
            '--source_type', dest='source_type',
            choices=config.source_names,
            default='RectangularSource',
            help='Source type to solve for; %s'
                 '. Default: "RectangularSource"' % (
                     '", "'.join(name for name in config.source_names)))

        parser.add_option(
            '--n_sources', dest='n_sources', type='int',
            default=1,
            help='Integer Number of sources to invert for. Default: 1')

        parser.add_option(
            '--waveforms', type='string',
            action='callback', callback=list_callback,
            default=['any_P', 'any_S'],
            help='Waveforms to include in the setup; "any_P, any_S, slowest".')

        parser.add_option(
            '--sampler', dest='sampler',
            choices=supported_samplers,
            default='SMC',
            help='Sampling algorithm to sample the solution space of the'
                 ' general problem; %s. '
                 'Default: "SMC"' % list2string(supported_samplers))

        parser.add_option(
            '--hyper_sampler', dest='hyper_sampler',
            type='string', default='Metropolis',
            help='Sampling algorithm to sample the solution space of the'
                 ' hyperparameters only; So far only "Metropolis" supported.'
                 'Default: "Metropolis"')

        parser.add_option(
            '--use_custom', dest='use_custom',
            action='store_true',
            help='If set, a slot for a custom velocity model is being created'
                 ' in the configuration file.')

        parser.add_option(
            '--individual_gfs', dest='individual_gfs',
            action='store_true',
            help="If set, Green's Function stores will be created individually"
                 " for each station!")

    parser, options, args = cl_parse('init', args, setup=setup)

    la = len(args)

    if la > 2 or la < 1:
        logger.error('Wrong number of input arguments!')
        parser.print_help()
        sys.exit(1)

    if la == 2:
        name, date = args
    elif la == 1:
        logger.info(
            'Doing no catalog search for event information!')
        name = args[0]
        date = None

    return config.init_config(name, date,
                              main_path=options.main_path,
                              min_magnitude=options.min_mag,
                              datatypes=options.datatypes,
                              mode=options.mode,
                              source_type=options.source_type,
                              n_sources=options.n_sources,
                              waveforms=options.waveforms,
                              sampler=options.sampler,
                              hyper_sampler=options.hyper_sampler,
                              use_custom=options.use_custom,
                              individual_gfs=options.individual_gfs)


def command_import(args):

    command_str = 'import'

    def setup(parser):

        parser.add_option(
            '--main_path',
            dest='main_path',
            type='string',
            default='./',
            help='Main path (absolute) leading to folders of events that'
                 ' have been created by "init".'
                 ' Default: current directory: ./')

        parser.add_option(
            '--results', dest='results', action='store_true',
            help='Import results from previous modeling step.')

        parser.add_option(
            '--datatypes',
            default=['geodetic'], type='string',
            action='callback', callback=list_callback,
            help='Datatypes to import; "geodetic, seismic".')

        parser.add_option(
            '--geodetic_format', dest='geodetic_format',
            type='string', default=['kite'],
            action='callback', callback=list_callback,
            help='Data format to be imported; %s Default: "kite"' %
                 list2string(supported_geodetic_formats))

        parser.add_option(
            '--seismic_format', dest='seismic_format',
            type='string', default='autokiwi',
            help='Data format to be imported; "autokiwi", ...,'
                 'Default: "autokiwi"')

        parser.add_option(
            '--mode', dest='mode',
            choices=mode_choices,
            default='geometry',
            help='Inversion problem to solve; %s Default: "geometry"' %
                 list2string(mode_choices))

        parser.add_option(
            '--force', dest='force', action='store_true',
            help='Overwrite existing files')

    parser, options, args = cl_parse(command_str, args, setup=setup)

    project_dir = get_project_directory(
        args, options, nargs_dict[command_str])

    c = config.load_config(project_dir, options.mode)

    if not options.results:
        if 'seismic' in options.datatypes:
            sc = c.seismic_config
            logger.info('Attempting to import seismic data from %s' %
                        sc.datadir)

            seismic_outpath = pjoin(c.project_dir, config.seismic_data_name)
            if not os.path.exists(seismic_outpath) or options.force:

                if options.seismic_format == 'autokiwi':

                    stations = model.load_stations(
                        pjoin(sc.datadir, 'stations.txt'))

                    data_traces = inputf.load_data_traces(
                        datadir=sc.datadir,
                        stations=stations,
                        channels=sc.get_unique_channels())

                    logger.info('Pickle seismic data to %s' % seismic_outpath)
                    utility.dump_objects(seismic_outpath,
                                         outlist=[stations, data_traces])
                else:
                    raise TypeError(
                        'Format: %s not implemented yet.' %
                        options.seismic_format)
            else:
                logger.info('%s exists! Use --force to overwrite!' %
                            seismic_outpath)

        if 'geodetic' in options.datatypes:
            gc = c.geodetic_config
            logger.info('Attempting to import geodetic data from %s' %
                        gc.datadir)

            geodetic_outpath = pjoin(c.project_dir, config.geodetic_data_name)
            if not os.path.exists(geodetic_outpath) or options.force:

                gtargets = []
                for typ in gc.types:
                    if typ == 'SAR':
                        if 'matlab' in options.geodetic_format:
                            gtargets.extend(
                                inputf.load_SAR_data(gc.datadir, gc.names))
                        elif 'kite' in options.geodetic_format:
                            gtargets.extend(
                                inputf.load_kite_scenes(gc.datadir, gc.names))
                        else:
                            raise ImportError(
                                'Format %s not implemented yet for SAR data.' %
                                options.geodetic_format)

                    elif typ == 'GPS':
                        if 'ascii' in options.geodetic_format:
                            for name in gc.names:
                                gtargets.extend(
                                    inputf.load_and_blacklist_GPS(
                                        gc.datadir, name, gc.blacklist))
                        else:
                            raise ImportError(
                                'Format %s not implemented yet for GPS data.' %
                                options.geodetic_format)

                logger.info('Pickleing geodetic data to %s' % geodetic_outpath)
                utility.dump_objects(geodetic_outpath, outlist=gtargets)
            else:
                logger.info('%s exists! Use --force to overwrite!' %
                            geodetic_outpath)

    else:
        if options.mode == 'geometry':
            logger.warn('No previous modeling results to be imported!')

        elif options.mode == 'ffi':
            logger.info('Importing non-linear modeling results, i.e.'
                        ' maximum likelihood result for source geometry.')
            problem = load_model(
                c.project_dir, 'geometry', hypers=False)

            stage = Stage(homepath=problem.outfolder)
            stage.load_results(
                model=problem.model, stage_number=-1, load='full')

            point = plotting.get_result_point(stage, problem.config, 'max')
            n_sources = problem.config.problem_config.n_sources

            source_params = problem.config.problem_config.priors.keys()
            for param in point.keys():
                if param not in source_params:
                    point.pop(param)

            point = utility.adjust_point_units(point)
            source_points = utility.split_point(point)

            reference_sources = config.init_reference_sources(
                source_points, n_sources,
                c.problem_config.source_type, c.problem_config.stf_type)

            c.geodetic_config.gf_config.reference_sources = reference_sources
            config.dump_config(c)
            logger.info('Successfully updated config file!')


def command_update(args):

    command_str = 'update'

    def setup(parser):

        parser.add_option(
            '--main_path',
            dest='main_path',
            type='string',
            default='./',
            help='Main path (absolute) leading to folders of events that'
                 ' have been created by "init".'
                 ' Default: current directory: ./')

        parser.add_option(
            '--parameters',
            default=['hypers'], type='string',
            action='callback', callback=list_callback,
            help='Parameters to update; "hypers, hierarchicals". '
                 'Default: ["hypers"]')

        parser.add_option(
            '--mode', dest='mode',
            choices=mode_choices,
            default='geometry',
            help='Inversion problem to solve; %s Default: "geometry"' %
                 list2string(mode_choices))

    parser, options, args = cl_parse(command_str, args, setup=setup)

    project_dir = get_project_directory(
        args, options, nargs_dict[command_str])

    config.load_config(
        project_dir, options.mode, update=options.parameters)


def command_clone(args):

    command_str = 'clone'

    def setup(parser):

        parser.add_option(
            '--main_path', dest='main_path', type='string',
            default='./',
            help='Main path (absolute) leading to folders of events that'
                 ' have been created by "init".'
                 ' Default: current directory: ./')

        parser.add_option(
            '--datatypes',
            default=['geodetic', 'seismic'], type='string',
            action='callback', callback=list_callback,
            help='Datatypes to clone; "geodetic, seismic".')

        parser.add_option(
            '--source_type', dest='source_type',
            choices=config.source_names,
            default=None,
            help='Source type to replace in config; %s'
                 '. Default: "dont change"' % (
                     '", "'.join(name for name in config.source_names)))

        parser.add_option(
            '--mode', dest='mode',
            choices=mode_choices,
            default='geometry',
            help='Inversion problem to solve; %s Default: "geometry"' %
                 list2string(mode_choices))

        parser.add_option(
            '--copy_data', dest='copy_data',
            action='store_true',
            help='If set, the imported data will be copied into the cloned'
                 ' directory.')

        parser.add_option(
            '--sampler', dest='sampler',
            choices=supported_samplers,
            default=None,
            help='Replace sampling algorithm in config to sample '
                 'the solution space of the general problem; %s.'
                 ' Default: "dont change"' % list2string(supported_samplers))

    parser, options, args = cl_parse(command_str, args, setup=setup)

    if not len(args) == 2:
        parser.print_help()
        sys.exit(1)

    name, cloned_name = args

    project_dir = get_project_directory(
        args, options, nargs_dict[command_str])

    cloned_dir = pjoin(os.path.dirname(project_dir), cloned_name)

    util.ensuredir(cloned_dir)

    for mode in [options.mode]:
        config_fn = pjoin(project_dir, 'config_' + mode + '.yaml')
        if os.path.exists(config_fn):
            logger.info('Cloning %s problem config.' % mode)
            c = config.load_config(project_dir, mode)
            c.name = cloned_name
            c.project_dir = cloned_dir

            new_datatypes = []
            for datatype in options.datatypes:
                if datatype not in c.problem_config.datatypes:
                    logger.warn('Datatype %s to be cloned is not'
                                ' in config!' % datatype)
                else:
                    new_datatypes.append(datatype)

                    data_path = pjoin(project_dir, datatype + '_data.pkl')

                    if os.path.exists(data_path) and options.copy_data:
                        logger.info('Cloning %s data.' % datatype)
                        cloned_data_path = pjoin(
                            cloned_dir, datatype + '_data.pkl')
                        shutil.copyfile(data_path, cloned_data_path)

            if options.source_type is None:
                old_priors = copy.deepcopy(c.problem_config.priors)

                c.problem_config.datatype = new_datatypes
                new_priors = c.problem_config.select_variables()
                for prior in new_priors:
                    if prior in old_priors.keys():
                        c.problem_config.priors[prior] = old_priors[prior]

            else:
                logger.info('Replacing source with "%s"' % options.source_type)
                c.problem_config.source_type = options.source_type
                c.problem_config.init_vars()
                c.problem_config.set_decimation_factor()

            old_hypers = copy.deepcopy(c.problem_config.hyperparameters)

            c.update_hypers()
            for hyper in old_hypers.keys():
                c.problem_config.hyperparameters[hyper] = old_hypers[hyper]

            if options.sampler:
                c.sampler_config.name = options.sampler
                c.sampler_config.set_parameters()

            c.regularize()
            c.validate()
            config.dump_config(c)

        else:
            raise IOError('Config file: %s does not exist!' % config_fn)


def command_sample(args):

    command_str = 'sample'

    def setup(parser):
        parser.add_option(
            '--mode', dest='mode',
            choices=mode_choices,
            default='geometry',
            help='Inversion problem to solve; %s Default: "geometry"' %
                 list2string(mode_choices))

        parser.add_option(
            '--main_path', dest='main_path', type='string',
            default='./',
            help='Main path (absolute) leading to folders of events that'
                 ' have been created by "init".'
                 ' Default: current directory: ./')

        parser.add_option(
            '--hypers', dest='hypers',
            action='store_true', help='Sample hyperparameters only.')

    parser, options, args = cl_parse(command_str, args, setup=setup)

    project_dir = get_project_directory(
        args, options, nargs_dict[command_str])

    problem = load_model(
        project_dir, options.mode, options.hypers)

    step = problem.init_sampler(hypers=options.hypers)

    if options.hypers:
        estimate_hypers(step, problem)
    else:
        sample(step, problem)


def result_check(mtrace, min_length):
    if len(mtrace.chains) < min_length:
        raise IOError(
            'Result traces do not exist. Previously deleted?')


def command_summarize(args):

    from pymc3 import summary

    command_str = 'summarize'

    def setup(parser):

        parser.add_option(
            '--main_path', dest='main_path', type='string',
            default='./',
            help='Main path (absolute) leading to folders of events that'
                 ' have been created by "init".'
                 ' Default: current directory: ./')

        parser.add_option(
            '--mode', dest='mode',
            choices=mode_choices,
            default='geometry',
            help='Inversion problem to solve; %s Default: "geometry"' %
                 list2string(mode_choices))

        parser.add_option(
            '--force', dest='force', action='store_true',
            help='Overwrite existing files')

        parser.add_option(
            '--stage_number',
            dest='stage_number',
            type='int',
            default=None,
            help='Int of the stage number "n" of the stage to be summarized.'
                 ' Default: all stages up to last complete stage')

    parser, options, args = cl_parse(command_str, args, setup=setup)

    project_dir = get_project_directory(
        args, options, nargs_dict[command_str])

    logger.info('Loading problem ...')
    problem = load_model(project_dir, options.mode)
    problem.plant_lijection()

    stage = Stage(homepath=problem.outfolder)
    stage_numbers = stage.handler.get_stage_indexes(options.stage_number)

    sc_params = problem.config.sampler_config.parameters
    sampler_name = problem.config.sampler_config.name
    if hasattr(sc_params, 'rm_flag'):
        if sc_params.rm_flag:
            logger.info('Removing sampled chains!!!')
            raw_input('Sure? Press enter! Otherwise Ctrl + C')
            rm_flag = True
        else:
            rm_flag = False
    else:
        rm_flag = False

    for stage_number in stage_numbers:

        stage_path = stage.handler.stage_path(stage_number)
        logger.info('Summarizing stage under: %s' % stage_path)

        result_trace_path = pjoin(stage_path, 'chain--1.csv')
        if not os.path.exists(result_trace_path) or options.force:
            # trace may exist by forceing
            if os.path.exists(result_trace_path):
                os.remove(result_trace_path)

            stage.load_results(
                model=problem.model, stage_number=stage_number, load='trace')

            if sampler_name == 'SMC':
                result_check(stage.mtrace, min_length=2)
                draws = sc_params.n_chains * sc_params.n_steps
                idxs = [-1]
            elif sampler_name == 'PT':
                result_check(stage.mtrace, min_length=1)
                draws = sc_params.n_samples
                idxs = range(draws)
            else:
                raise NotImplementedError(
                    'Summarize function still needs to be implemented '
                    'for %s sampler' % problem.config.sampler_config.name)

            rtrace = TextChain(stage_path, model=problem.model)
            rtrace.setup(
                draws=draws, chain=-1)

            if hasattr(problem, 'sources'):
                source = problem.sources[0]
            else:
                source = None

            for chain in stage.mtrace.chains:
                for idx in idxs:
                    point = stage.mtrace.point(idx=idx, chain=chain)

                    if isinstance(source, MTSourceWithMagnitude):
                        sc = problem.composites['seismic']
                        sc.point2sources(point)
                        ldicts = []
                        for source in sc.sources:
                            ldicts.append(source.scaled_m6_dict)

                        jpoint = utility.join_points(ldicts)
                        point.update(jpoint)

                    lpoint = problem.model.lijection.d2l(point)
                    rtrace.record(lpoint, draw=chain)

                if rm_flag:
                    # remove chain
                    os.remove(stage.mtrace._straces[chain].filename)
        else:
            logger.info(
                'Summarized trace exists! Use force=True to overwrite!')

    stage.load_results(model=problem.model, stage_number=-1, chains=[-1])
    rtrace = stage.mtrace

    if len(rtrace) == 0:
        raise ValueError(
            'Trace collection previously failed. Please rerun'
            ' "beat summarize <project_dir> --force!"')

    summary_file = pjoin(problem.outfolder, config.summary_name)

    if os.path.exists(summary_file) and options.force:
        os.remove(summary_file)

    if not os.path.exists(summary_file) or options.force:
        logger.info('Writing summary to %s' % summary_file)
        df = summary(rtrace)
        with open(summary_file, 'w') as outfile:
            df.to_string(outfile)
    else:
        logger.info('Summary exists! Use force=True to overwrite!')


def command_build_gfs(args):

    command_str = 'build_gfs'

    def setup(parser):

        parser.add_option(
            '--main_path', dest='main_path', type='string',
            default='./',
            help='Main path (absolute) leading to folders of events that'
                 ' have been created by "init".'
                 ' Default: current directory: ./')

        parser.add_option(
            '--mode', dest='mode',
            choices=mode_choices,
            default='geometry',
            help='Inversion problem to solve; %s Default: "geometry"' %
                 list2string(mode_choices))

        parser.add_option(
            '--datatypes',
            default=['geodetic'], type='string',
            action='callback', callback=list_callback,
            help='Datatypes to calculate the GFs for; "geodetic, seismic".'
                 ' Default: "geodetic"')

        parser.add_option(
            '--force', dest='force', action='store_true',
            help='Overwrite existing files')

        parser.add_option(
            '--execute', dest='execute', action='store_true',
            help='Start actual GF calculations. If not set only'
                 ' configuration files are being created')

    parser, options, args = cl_parse(command_str, args, setup=setup)

    project_dir = get_project_directory(
        args, options, nargs_dict[command_str])

    c = config.load_config(project_dir, options.mode)

    if options.mode in ['geometry', 'interseismic']:
        for datatype in options.datatypes:
            if datatype == 'geodetic':
                gc = c.geodetic_config
                gf = c.geodetic_config.gf_config

                for crust_ind in range(*gf.n_variations):
                    heart.geo_construct_gf(
                        event=c.event,
                        geodetic_config=gc,
                        crust_ind=crust_ind,
                        execute=options.execute,
                        force=options.force)

            elif datatype == 'seismic':
                sc = c.seismic_config
                sf = sc.gf_config

                if sf.reference_location is None:
                    logger.info("Creating Green's Function stores individually"
                                " for each station!")
                    seismic_data_path = pjoin(
                        c.project_dir, config.seismic_data_name)

                    stations, _ = utility.load_objects(seismic_data_path)
                    stations = utility.apply_station_blacklist(
                        stations, sc.blacklist)
                    stations = utility.weed_stations(
                        stations, c.event, distances=sc.distances)
                else:
                    logger.info(
                        "Creating one global Green's Function store, which is "
                        "being used by all stations!")
                    stations = [sf.reference_location]
                    logger.info(
                        'Store name: %s' % sf.reference_location.station)

                for crust_ind in range(*sf.n_variations):
                    heart.seis_construct_gf(
                        stations=stations,
                        event=c.event,
                        seismic_config=sc,
                        crust_ind=crust_ind,
                        execute=options.execute,
                        force=options.force)
            else:
                raise ValueError('Datatype %s not supported!' % datatype)

            if not options.execute:
                logger.info('%s GF store configs successfully created! '
                            'To start calculations set --execute!' % datatype)

            if options.execute:
                logger.info('%s GF calculations successful!' % datatype)

    elif options.mode == 'ffi':
        from beat import ffi

        slip_varnames = c.problem_config.get_slip_variables()
        varnames = c.problem_config.select_variables()
        outdir = pjoin(c.project_dir, options.mode, config.linear_gf_dir_name)
        util.ensuredir(outdir)

        faultpath = pjoin(outdir, config.fault_geometry_name)
        if not os.path.exists(faultpath) or options.force:
            for datatype in options.datatypes:
                try:
                    gf = c[datatype + '_config'].gf_config
                except AttributeError:
                    raise AttributeError(
                        'Datatype "%s" not existing in config!' % datatype)

                for source in gf.reference_sources:
                    source.update(lat=c.event.lat, lon=c.event.lon)

                logger.info('Discretizing reference sources ...')
                fault = ffi.discretize_sources(
                    varnames=slip_varnames,
                    sources=gf.reference_sources,
                    extension_width=gf.extension_width,
                    extension_length=gf.extension_length,
                    patch_width=gf.patch_width,
                    patch_length=gf.patch_length,
                    datatypes=options.datatypes)

            logger.info(
                'Storing discretized fault geometry to: %s' % faultpath)
            utility.dump_objects(faultpath, [fault])

            if c.problem_config.n_sources != fault.npatches:
                logger.info(
                    'Fault discretization changed! Updating problem_config:')
                logger.info('%s' % fault.__str__())
                c.problem_config.n_sources = fault.npatches
                c.problem_config.init_vars(varnames)

            ext_source = fault.get_subfault(
                0, datatype=options.datatypes[0], component='uparr')

            new_bounds = {
                'nucleation_strike': (0., ext_source.length / km),
                'nucleation_dip': (0., ext_source.width / km)
            }

            c.problem_config.set_vars(new_bounds)
            config.dump_config(c)

        elif os.path.exists(faultpath):
            logger.info("Discretized fault geometry exists! Use --force to"
                        " overwrite!")
            logger.info('Loading existing discretized fault')
            fault = utility.load_objects(faultpath)[0]

        if options.execute:
            logger.info("Calculating linear Green's Functions")

            for datatype in options.datatypes:
                logger.info('for %s data ...' % datatype)

                if datatype == 'geodetic':
                    gf = c.geodetic_config.gf_config

                    geodetic_data_path = pjoin(
                        c.project_dir, config.geodetic_data_name)

                    datasets = utility.load_objects(geodetic_data_path)

                    engine = LocalEngine(store_superdirs=[gf.store_superdir])

                    for crust_ind in range(*gf.n_variations):
                        logger.info('crust_ind %i' % crust_ind)

                        targets = heart.init_geodetic_targets(
                            datasets,
                            earth_model_name=gf.earth_model_name,
                            interpolation=c.geodetic_config.interpolation,
                            crust_inds=[crust_ind],
                            sample_rate=gf.sample_rate)

                        ffi.geo_construct_gf_linear(
                            engine=engine,
                            outdirectory=outdir,
                            event=c.event,
                            crust_ind=crust_ind,
                            datasets=datasets,
                            targets=targets,
                            nworkers=gf.nworkers,
                            fault=fault,
                            varnames=slip_varnames,
                            force=options.force)

                elif datatype == 'seismic':
                    seismic_data_path = pjoin(
                        c.project_dir, config.seismic_data_name)
                    sc = c.seismic_config
                    gf = sc.gf_config
                    pc = c.problem_config

                    engine = LocalEngine(store_superdirs=[gf.store_superdir])

                    for crust_ind in range(*gf.n_variations):
                        logger.info('crust_ind %i' % crust_ind)
                        sc.gf_config.reference_model_idx = crust_ind
                        datahandler = heart.init_datahandler(
                            seismic_config=sc,
                            seismic_data_path=seismic_data_path)

                        for wc in sc.waveforms:
                            wmap = heart.init_wavemap(
                                waveformfit_config=wc,
                                datahandler=datahandler,
                                event=c.event)

                            ffi.seis_construct_gf_linear(
                                engine=engine,
                                fault=fault,
                                durations_prior=pc.priors['durations'],
                                velocities_prior=pc.priors['velocities'],
                                varnames=slip_varnames,
                                wavemap=wmap,
                                event=c.event,
                                nworkers=gf.nworkers,
                                starttime_sampling=gf.starttime_sampling,
                                duration_sampling=gf.duration_sampling,
                                sample_rate=gf.sample_rate,
                                outdirectory=outdir,
                                force=options.force)
        else:
            logger.info('Did not run GF calculation. Use --execute!')


def command_plot(args):

    command_str = 'plot'

    def setup(parser):

        parser.add_option(
            '--main_path',
            dest='main_path',
            type='string',
            default='./',
            help='Main path (absolute) leading to folders of events that'
                 ' have been created by "init".'
                 ' Default: current directory: ./')

        parser.add_option(
            '--mode',
            dest='mode',
            choices=mode_choices,
            default='geometry',
            help='Inversion problem to solve; %s Default: "geometry"' %
                 list2string(mode_choices))

        parser.add_option(
            '--post_llk',
            dest='post_llk',
            choices=['max', 'min', 'mean', 'all'],
            default='max',
            help='Plot model with specified likelihood; "max", "min", "mean"'
                 ' or "all"; Default: "max"')

        parser.add_option(
            '--stage_number',
            dest='stage_number',
            type='int',
            default=None,
            help='Int of the stage number "n" of the stage to be plotted.'
                 ' Default: all stages up to last complete stage')

        parser.add_option(
            '--varnames',
            default='',
            type='string',
            action='callback', callback=list_callback,
            help='Variable names to plot in figures. Example: "strike,dip"'
                 ' Default: empty string --> all')

        parser.add_option(
            '--format',
            dest='format',
            choices=['display', 'pdf', 'png', 'svg', 'eps'],
            default='pdf',
            help='Output format of the plot; "display", "pdf", "png", "svg",'
                 '"eps" Default: "pdf"')

        parser.add_option(
            '--plot_projection',
            dest='plot_projection',
            choices=['latlon', 'local'],
            default='local',
            help='Output projection of the plot; "latlon" or "local"'
                 'Default: "local"')

        parser.add_option(
            '--dpi',
            dest='dpi',
            type='int',
            default=300,
            help='Output resolution of the plots in dpi (dots per inch);'
                 ' Default: "300"')

        parser.add_option(
            '--force',
            dest='force',
            action='store_true',
            help='Overwrite existing files')

        parser.add_option(
            '--reference',
            dest='reference',
            action='store_true',
            help='Plot reference (test_point) into stage posteriors.')

        parser.add_option(
            '--hypers',
            dest='hypers',
            action='store_true',
            help='Plot hyperparameter results only.')

        parser.add_option(
            '--build',
            dest='build',
            action='store_true',
            help='Dont build models during problem loading.')

    plots_avail = plotting.available_plots()

    details = '''Available <plot types> are: %s or "all". Multiple plots can be
selected giving a comma seperated list.''' % list2string(plots_avail)

    parser, options, args = cl_parse(command_str, args, setup, details)

    if len(args) < 1:
        parser.error('plot needs at least one argument!')
        parser.help()

    project_dir = get_project_directory(
        args, options, nargs_dict[command_str], popflag=True)

    if args[0] == 'all':
        plotnames = plots_avail
    else:
        plotnames = args[0].split(',')

    for plot in plotnames:
        if plot not in plots_avail:
            raise TypeError('Plot type %s not available! Available plots are:'
                            ' %s' % (plot, plots_avail))

    logger.info('Loading problem ...')

    problem = load_model(
        project_dir, options.mode, options.hypers, options.build)

    po = plotting.PlotOptions(
        plot_projection=options.plot_projection,
        post_llk=options.post_llk,
        load_stage=options.stage_number,
        outformat=options.format,
        force=options.force,
        dpi=options.dpi,
        varnames=options.varnames)

    if options.reference:
<<<<<<< HEAD
        try:
            po.reference = problem.model.test_point
        except AttributeError:
            po.reference = problem.config.problem_config.get_test_point()
=======
        po.reference = problem.model.test_point
        step = problem.init_sampler()
        po.reference['like'] = step.step(problem.model.test_point)[1][-1]
>>>>>>> 0f6064ff
    else:
        po.reference = None

    figure_path = pjoin(problem.outfolder, po.figure_dir)
    util.ensuredir(figure_path)

    for plot in plotnames:
        plotting.plots_catalog[plot](problem, po)


def command_check(args):

    command_str = 'check'

    def setup(parser):
        parser.add_option(
            '--mode',
            dest='mode',
            choices=mode_choices,
            default='geometry',
            help='Inversion problem to solve; %s Default: "geometry"' %
                 list2string(mode_choices))

        parser.add_option(
            '--main_path',
            dest='main_path',
            type='string',
            default='./',
            help='Main path (absolute) leading to folders of events that'
                 ' have been created by "init".'
                 ' Default: current directory: ./')

        parser.add_option(
            '--datatypes',
            default=[' seismic'],
            type='string',
            action='callback',
            callback=list_callback,
            help='Datatypes to check; "geodetic, seismic".')

        parser.add_option(
            '--what',
            dest='what',
            choices=['stores', 'traces', 'library'],
            default='stores',
            help='Setup item to check; "stores, traces", Default: "stores"')

        parser.add_option(
            '--targets',
            default=[0],
            type='string',
            action='callback',
            callback=list_callback,
            help='Indexes to targets to display.')

    parser, options, args = cl_parse(command_str, args, setup=setup)

    project_dir = get_project_directory(
        args, options, nargs_dict[command_str])

    problem = load_model(
        project_dir, options.mode, hypers=False, nobuild=True)

    if options.what == 'stores':
        corrupted_stores = heart.check_problem_stores(
            problem, options.datatypes)

        for datatype in options.datatypes:
            store_ids = corrupted_stores[datatype]
            logger.warn('Store(s) with empty traces! : %s ' % store_ids)

    elif options.what == 'traces':
        sc = problem.composites['seismic']
        for wmap in sc.wavemaps:
            wmap.prepare_data(
                    source=sc.event,
                    engine=sc.engine,
                    outmode='stacked_traces')
            snuffle(
                wmap.datasets + wmap._prepared_data,
                stations=wmap.stations, events=[sc.event])

    elif options.what == 'library':
        if options.mode != 'ffi':
            logger.warning(
                'GF library exists only for "ffi" optimization mode.')
        else:
            from beat import ffi

            for datatype in options.datatypes:
                for var in problem.config.problem_config.get_slip_variables():
                    outdir = pjoin(
                        problem.config.project_dir, options.mode,
                        config.linear_gf_dir_name)
                    if datatype == 'seismic':
                        sc = problem.config.seismic_config
                        scomp = problem.composites['seismic']

                        for wmap in scomp.wavemaps:
                            filename = ffi.get_gf_prefix(
                                datatype, component=var,
                                wavename=wmap.config.name,
                                crust_ind=sc.gf_config.reference_model_idx)

                            logger.info(
                                'Loading Greens Functions'
                                ' Library %s for %s target' % (
                                    filename,
                                    utility.list2string(options.targets)))
                            gfs = ffi.load_gf_library(
                                directory=outdir, filename=filename)

                            targets = [
                                int(target) for target in options.targets]
                            trs = gfs.get_traces(
                                targetidxs=targets,
                                patchidxs=range(gfs.npatches),
                                durationidxs=range(gfs.ndurations),
                                starttimeidxs=range(gfs.nstarttimes))
                            snuffle(trs)
    else:
        raise ValueError('Subject what: %s is not available!' % options.what)


def command_export(args):

    command_str = 'export'

    def setup(parser):

        parser.add_option(
            '--main_path', dest='main_path', type='string',
            default='./',
            help='Main path (absolute) leading to folders of events that'
                 ' have been created by "init".'
                 ' Default: current directory: ./')

        parser.add_option(
            '--mode', dest='mode',
            choices=mode_choices,
            default='geometry',
            help='Inversion problem to solve; %s Default: "geometry"' %
                 list2string(mode_choices))

        parser.add_option(
            '--stage_number',
            dest='stage_number',
            type='int',
            default=-1,
            help='Int of the stage number "n" of the stage to be summarized.'
                 ' Default: all stages up to last complete stage')

        parser.add_option(
            '--post_llk',
            dest='post_llk',
            choices=['max', 'min', 'mean', 'all'],
            default='max',
            help='Plot model with specified likelihood; "max", "min", "mean"'
                 ' or "all"; Default: "max"')

        parser.add_option(
            '--fix_output',
            dest='fix_output', action='store_true',
            help='Fix Network Station Location Codes in case '
                 'they are not compliant with mseed')

        parser.add_option(
            '--force', dest='force', action='store_true',
            help='Overwrite existing files')

    parser, options, args = cl_parse(command_str, args, setup=setup)

    project_dir = get_project_directory(
        args, options, nargs_dict[command_str])

    logger.info('Loading problem ...')
    problem = load_model(project_dir, options.mode)

    stage = Stage(homepath=problem.outfolder)

    stage.load_results(
        varnames=problem.varnames,
        model=problem.model, stage_number=options.stage_number,
        load='trace', chains=[-1])

    point = plotting.get_result_point(
        stage, problem.config, point_llk=options.post_llk)

    for datatype, composite in problem.composites.items():
        logger.info(
            'Exporting "%s" synthetics for "%s" likelihood parameters:' % (
                datatype, options.post_llk))
        for varname, value in point.items():
            logger.info('%s: %s' % (
                varname, list2string(value.ravel().tolist())))

        results = composite.assemble_results(point)
        results_path = pjoin(problem.outfolder, config.results_dir_name)
        logger.info('Saving results to %s' % results_path)
        util.ensuredir(results_path)

        if datatype == 'seismic':
            from pyrocko import io

            for traces, attribute in heart.results_for_export(
                    results, datatype=datatype):

                filename = '%s_%i.mseed' % (attribute, options.stage_number)
                outpath = pjoin(results_path, filename)
                try:
                    io.save(traces, outpath, overwrite=options.force)
                except io.mseed.CodeTooLong:
                    if options.fix_output:
                        for tr in traces:
                            tr.set_station(tr.station[-4::])
                            tr.set_location(
                                str(problem.config.seismic_config.gf_config.reference_model_idx))

                        io.save(traces, outpath, overwrite=options.force)
                    else:
                        raise ValueError(
                            'Some station codes are too long! '
                            '(the --fix_output option will truncate to '
                            'last 4 characters!)')
        elif datatype == 'geodetic':
            for ifgs, attribute in heart.results_for_export(
                results, datatype=datatype):
                    pass
                    
            raise NotImplementedError(
                'Geodetic export not yet implemented!')
        else:
            raise NotImplementedError('Datatype %s not supported!' % datatype)

if __name__ == '__main__':

    if len(sys.argv) < 2:
        sys.exit('Usage: %s' % usage)

    args = list(sys.argv)
    args.pop(0)
    command = args.pop(0)

    if command in subcommands:
        globals()['command_' + command](args)

    elif command in ('--help', '-h', 'help'):
        if command == 'help' and args:
            acommand = args[0]
            if acommand in subcommands:
                globals()['command_' + acommand](['--help'])

        sys.exit('Usage: %s' % usage)

    else:
        sys.exit('BEAT: error: no such subcommand: %s' % command)<|MERGE_RESOLUTION|>--- conflicted
+++ resolved
@@ -1175,16 +1175,12 @@
         varnames=options.varnames)
 
     if options.reference:
-<<<<<<< HEAD
         try:
             po.reference = problem.model.test_point
+            step = problem.init_sampler()
+            po.reference['like'] = step.step(problem.model.test_point)[1][-1]
         except AttributeError:
             po.reference = problem.config.problem_config.get_test_point()
-=======
-        po.reference = problem.model.test_point
-        step = problem.init_sampler()
-        po.reference['like'] = step.step(problem.model.test_point)[1][-1]
->>>>>>> 0f6064ff
     else:
         po.reference = None
 
