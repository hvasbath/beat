--- conflicted
+++ resolved
@@ -282,7 +282,6 @@
         Rotation of GNSS stations around an Euler pole
         """
         hierarchicals = problem_config.hierarchicals
-<<<<<<< HEAD
         self._hierarchicalnames = []
         for number, corr in enumerate(
                 self.config.corrections_config.iter_corrections()):
@@ -299,40 +298,18 @@
 
                     for hierarchical_name in hierarchical_names:
                         if not corr.enabled and hierarchical_name in hierarchicals:
-=======
-        if self.config.fit_plane:
-            logger.info('Estimating ramp for each dataset...')
-            for data in self.datasets:
-                if isinstance(data, heart.DiffIFG):
-                    for hierarchical_name in data.plane_names():
-
-                        hierarchical_keys = utility.list2string(
-                            hierarchicals.keys())
-                        if not self.config.fit_plane and \
-                                hierarchical_name in hierarchicals:
->>>>>>> 7a795f90
+
                             raise ConfigInconsistentError(
                                 '%s %s disabled, but they are defined'
                                 ' in the problem configuration'
-<<<<<<< HEAD
                                 ' (hierarchicals)!' % (corr.feature, data.name))
-=======
-                                ' (hierarchicals)! \n'
-                                ' Got: %s' % hierarchical_keys)
->>>>>>> 7a795f90
 
                         if corr.enabled and hierarchical_name not in hierarchicals \
                                 and data.name in corr.dataset_names:
                             raise ConfigInconsistentError(
                                 '%s %s corrections enabled, but they are'
                                 ' not defined in the problem configuration!'
-<<<<<<< HEAD
                                 ' (hierarchicals)' % (corr.feature, data.name))
-=======
-                                ' (hierarchicals). Looking for: %s \n'
-                                ' Got: %s' % (
-                                    hierarchical_name, hierarchical_keys))
->>>>>>> 7a795f90
 
                         param = hierarchicals[hierarchical_name]
                         if hierarchical_name not in self.hierarchicals:
